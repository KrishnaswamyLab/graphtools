from future.utils import with_metaclass
from builtins import super
from copy import copy as shallow_copy
import numpy as np
import abc
from mock import patch
from functools import partial
from dataclasses import dataclass
import pygsp
from inspect import signature

from sklearn.preprocessing import normalize

import sklearn
from sklearn.decomposition import PCA, TruncatedSVD
from sklearn.utils.graph import graph_shortest_path
from scipy import sparse
import warnings
import numbers
import pickle
import sys
import tasklogger

from . import matrix, utils

_logger = tasklogger.get_tasklogger("graphtools")


@dataclass
class PCAParameters(object):
    """Data class that stores PCA parameters.
    Parameters
    ----------
    n_oversamples : int, default=10
        Additional number of random vectors to sample the range of M so as
        to ensure proper conditioning. The total number of random vectors
        used to find the range of M is n_components + n_oversamples. Smaller
        number can improve speed but can negatively impact the quality of
        approximation of singular vectors and singular values. Users might wish
        to increase this parameter up to `2*k - n_components` where k is the
        effective rank, for large matrices, noisy problems, matrices with
        slowly decaying spectrums, or to increase precision accuracy.

    n_iter : int or 'auto', default='auto'
        Number of power iterations. It can be used to deal with very noisy
        problems. When 'auto', it is set to 4, unless `n_components` is small
        (< .1 * min(X.shape)) in which case `n_iter` is set to 7.
        This improves precision with few components. Note that in general
        users should rather increase `n_oversamples` before increasing `n_iter`
        as the principle of the randomized method is to avoid usage of these
        more costly power iterations steps. When `n_components` is equal
        or greater to the effective matrix rank and the spectrum does not
        present a slow decay, `n_iter=0` or `1` should even work fine in theory

    power_iteration_normalizer : {'auto', 'QR', 'LU', 'none'}, default='auto'
        Whether the power iterations are normalized with step-by-step
        QR factorization (the slowest but most accurate), 'none'
        (the fastest but numerically unstable when `n_iter` is large, e.g.
        typically 5 or larger), or 'LU' factorization (numerically stable
        but can lose slightly in accuracy). The 'auto' mode applies no
        normalization if `n_iter` <= 2 and switches to LU otherwise.

    See documentation for sklearn.utils.extmath.randomized_svd
    """

    _valid = {}
    _valid["n_oversamples"] = {int: lambda x: x > 0}
    _valid["n_iter"] = {str: lambda x: x in ["auto"], int: lambda x: x >= 0}
    _valid["power_iteration_normalizer"] = {
        str: lambda x: x.lower() in ["auto", "qr", "lu", "none"]
    }
    _valid_str = {}
    _valid_str["n_oversamples"] = ["int > 0"]
    _valid_str["n_iter"] = ["auto", "int >= 0"]
    _valid_str["power_iteration_normalizer"] = ["auto", "QR", "LU", "none"]

    n_oversamples: int = 10
    n_iter: int = "auto"
    power_iteration_normalizer: str = "auto"

    def validate(self):
        validated = []
        errs = []
        valids = []
        fields = list(self.__dataclass_fields__.items())
        fields.sort(key=lambda x: x[0])
        for field_name, field_def in fields:
            attr = getattr(self, field_name)
            validated.append(False)
            for typ, typfun in self._valid[field_name].items():
                if isinstance(attr, typ):
                    validated[-1] = typfun(attr)
            if not validated[-1]:
                errs.append(field_name)
        return all(validated), errs

    def __post_init__(self):
        validated, errs = self.validate()
        errs = errs
        if not validated:
            errorstring = f"{errs} were invalid type or value. " f"Valid values are "
            for err in errs:
                errorstring += f"{self._valid_str[err]}, "
            errorstring += "respectively."
            raise ValueError(errorstring)


##some monkey patching of randomized_svd...
def randomized_svd_monkey(
    M,
    n_components,
    *,
    pca_params=PCAParameters(),
    n_oversamples=10,
    n_iter="auto",
    power_iteration_normalizer="auto",
    transpose="auto",
    flip_sign=True,
    random_state="warn",
):
    if sklearn.__version__ > "1.0.1":
        warnings.warn(
            "Graphtools is using a patched version of randomized_svd "
            "designed for sklearn version 1.0.1. The current version "
            "of sklearn is {}. Please alert the graphtools authors to "
            "update the patch.".format(sklearn.__version__),
            RuntimeWarning,
        )
    return sklearn.utils.extmath.randomized_svd(
        M,
        n_components=n_components,
        n_oversamples=pca_params.n_oversamples,
        n_iter=pca_params.n_iter,
        power_iteration_normalizer=pca_params.power_iteration_normalizer,
        transpose=transpose,
        flip_sign=flip_sign,
        random_state=random_state,
    )


class Base(object):
    """Class that deals with key-word arguments but is otherwise
    just an object.
    """

    def __init__(self):
        super().__init__()

    @classmethod
    def _get_param_names(cls):
        """Get parameter names for the estimator"""
        # fetch the constructor or the original constructor before
        # deprecation wrapping if any
        init = getattr(cls.__init__, "deprecated_original", cls.__init__)
        if init is object.__init__:
            # No explicit constructor to introspect
            return []

        # introspect the constructor arguments to find the model parameters
        # to represent
        init_signature = signature(init)
        # Consider the constructor parameters excluding 'self'
        parameters = [
            p
            for p in init_signature.parameters.values()
            if p.name != "self" and p.kind != p.VAR_KEYWORD
        ]
        # Extract and sort argument names excluding 'self'
        parameters = set([p.name for p in parameters])

        # recurse
        for superclass in cls.__bases__:
            try:
                parameters.update(superclass._get_param_names())
            except AttributeError:
                # object and pygsp.graphs.Graph don't have this method
                pass

        return parameters

    def set_params(self, **kwargs):
        # for k in kwargs:
        #     raise TypeError("set_params() got an unexpected "
        #                     "keyword argument '{}'".format(k))
        return self


class Data(Base):
    """Parent class that handles the import and dimensionality reduction of data

    Parameters
    ----------
    data : array-like, shape=[n_samples,n_features]
        accepted types: `numpy.ndarray`, `scipy.sparse.spmatrix`.
        `pandas.DataFrame`, `pandas.SparseDataFrame`.

    n_pca : {`int`, `None`, `bool`, 'auto'}, optional (default: `None`)
        number of PC dimensions to retain for graph building.
        If n_pca in `[None, False, 0]`, uses the original data.
        If 'auto' or `True` then estimate using a singular value threshold
        Note: if data is sparse, uses SVD instead of PCA
        TODO: should we subtract and store the mean?

    rank_threshold : `float`, 'auto', optional (default: 'auto')
        threshold to use when estimating rank for
        `n_pca in [True, 'auto']`.
        If 'auto', this threshold is
        s_max * eps * max(n_samples, n_features)
        where s_max is the maximum singular value of the data matrix
        and eps is numerical precision. [press2007]_.

    random_state : `int` or `None`, optional (default: `None`)
        Random state for random PCA

    Attributes
    ----------
    data : array-like, shape=[n_samples,n_features]
        Original data matrix

    n_pca : int or `None`

    data_nu : array-like, shape=[n_samples,n_pca]
        Reduced data matrix

    data_pca : sklearn.decomposition.PCA or sklearn.decomposition.TruncatedSVD
        sklearn PCA operator
    """

    def __init__(
        self,
        data,
        n_pca=None,
        rank_threshold=None,
        pca_params=PCAParameters(),
        random_state=None,
        **kwargs,
    ):

        self._check_data(data)
        n_pca, rank_threshold = self._parse_n_pca_threshold(data, n_pca, rank_threshold)

        if utils.is_SparseDataFrame(data):
            data = data.to_coo()
        elif utils.is_DataFrame(data):
            try:
                # sparse data
                data = data.sparse.to_coo()
            except AttributeError:
                # dense data
                data = np.array(data)
        elif utils.is_Anndata(data):
            data = data.X

        self.data = data
        self.n_pca = n_pca
        self.rank_threshold = rank_threshold
        self.random_state = random_state
        self.pca_params = pca_params
        self.data_nu = self._reduce_data()
        super().__init__(**kwargs)

    def _parse_n_pca_threshold(self, data, n_pca, rank_threshold):
        if isinstance(n_pca, str):
            n_pca = n_pca.lower()
            if n_pca != "auto":
                raise ValueError(
                    "n_pca must be an integer "
                    "0 <= n_pca < min(n_samples,n_features), "
                    "or in [None, False, True, 'auto']."
                )
        if isinstance(n_pca, numbers.Number):
            if not float(n_pca).is_integer():  # cast it to integer
                n_pcaR = np.round(n_pca).astype(int)
                warnings.warn(
                    "Cannot perform PCA to fractional {} dimensions. "
                    "Rounding to {}".format(n_pca, n_pcaR),
                    RuntimeWarning,
                )
                n_pca = n_pcaR

            if n_pca < 0:
                raise ValueError(
                    "n_pca cannot be negative. "
                    "Please supply an integer "
                    "0 <= n_pca < min(n_samples,n_features) or None"
                )
            elif np.min(data.shape) <= n_pca:
                warnings.warn(
                    "Cannot perform PCA to {} dimensions on "
                    "data with min(n_samples, n_features) = {}".format(
                        n_pca, np.min(data.shape)
                    ),
                    RuntimeWarning,
                )
                n_pca = 0

        if n_pca in [0, False, None]:  # cast 0, False to None.
            n_pca = None
        elif n_pca is True:  # notify that we're going to estimate rank.
            n_pca = "auto"
            _logger.log_task(
                "Estimating n_pca from matrix rank. "
                "Supply an integer n_pca "
                "for fixed amount."
            )
        if not any([isinstance(n_pca, numbers.Number), n_pca is None, n_pca == "auto"]):
            raise ValueError(
                "n_pca was not an instance of numbers.Number, "
                "could not be cast to False, and not None. "
                "Please supply an integer "
                "0 <= n_pca < min(n_samples,n_features) or None"
            )
        if rank_threshold is not None and n_pca != "auto":
            warnings.warn(
                "n_pca = {}, therefore rank_threshold of {} "
                "will not be used. To use rank thresholding, "
                "set n_pca = True".format(n_pca, rank_threshold),
                RuntimeWarning,
            )
        if n_pca == "auto":
            if isinstance(rank_threshold, str):
                rank_threshold = rank_threshold.lower()
            if rank_threshold is None:
                rank_threshold = "auto"
            if isinstance(rank_threshold, numbers.Number):
                if rank_threshold <= 0:
                    raise ValueError(
                        "rank_threshold must be positive float or 'auto'. "
                    )
            else:
                if rank_threshold != "auto":
                    raise ValueError(
                        "rank_threshold must be positive float or 'auto'. "
                    )
        return n_pca, rank_threshold

    def _check_data(self, data):
        if len(data.shape) != 2:
            msg = "Expected 2D array, got {}D array " "instead (shape: {}.) ".format(
                len(data.shape), data.shape
            )
            if len(data.shape) < 2:
                msg += (
                    "\nReshape your data either using array.reshape(-1, 1) "
                    "if your data has a single feature or array.reshape(1, -1) if "
                    "it contains a single sample."
                )
            raise ValueError(msg)

    def _reduce_data(self):
        """Private method to reduce data dimension.

        If data is dense, uses randomized PCA. If data is sparse, uses
        randomized SVD.
        TODO: should we subtract and store the mean?
        TODO: Fix the rank estimation so we do not compute the full SVD.

        Returns
        -------
        Reduced data matrix
        """
        if self.n_pca is not None and (
            self.n_pca == "auto" or self.n_pca < self.data.shape[1]
        ):
            with _logger.log_task("PCA"):
                randomized_pca = partial(
                    randomized_svd_monkey, pca_params=self.pca_params
                )
                n_pca = self.data.shape[1] - 1 if self.n_pca == "auto" else self.n_pca
                if sparse.issparse(self.data):
                    if (
                        isinstance(self.data, sparse.coo_matrix)
                        or isinstance(self.data, sparse.lil_matrix)
                        or isinstance(self.data, sparse.dok_matrix)
                    ):
                        self.data = self.data.tocsr()
                    self.data_pca = TruncatedSVD(n_pca, random_state=self.random_state)
                else:
                    self.data_pca = PCA(
                        n_pca, svd_solver="randomized", random_state=self.random_state
                    )
                with patch(
                    "sklearn.decomposition._pca.randomized_svd", new=randomized_pca
                ) as foo, patch(
                    "sklearn.decomposition._truncated_svd.randomized_svd",
                    new=randomized_pca,
                ) as bar:
                    self.data_pca.fit(self.data)
                if self.n_pca == "auto":
                    s = self.data_pca.singular_values_
                    smax = s.max()
                    if self.rank_threshold == "auto":
                        threshold = (
                            smax * np.finfo(self.data.dtype).eps * max(self.data.shape)
                        )
                        self.rank_threshold = threshold
                    threshold = self.rank_threshold
                    gate = np.where(s >= threshold)[0]
                    self.n_pca = gate.shape[0]
                    if self.n_pca == 0:
                        raise ValueError(
                            "Supplied threshold {} was greater than "
                            "maximum singular value {} "
                            "for the data matrix".format(threshold, smax)
                        )
                    _logger.log_task(
                        "Using rank estimate of {} as n_pca".format(self.n_pca)
                    )
                    # reset the sklearn operator
                    op = self.data_pca  # for line-width brevity..
                    op.components_ = op.components_[gate, :]
                    op.explained_variance_ = op.explained_variance_[gate]
                    op.explained_variance_ratio_ = op.explained_variance_ratio_[gate]
                    op.singular_values_ = op.singular_values_[gate]
                    self.data_pca = (
                        op  # im not clear if this is needed due to assignment rules
                    )
                data_nu = self.data_pca.transform(self.data)
                # randomized_svd = randomized_svd_bak
            return data_nu
        else:
            data_nu = self.data
            if sparse.issparse(data_nu) and not isinstance(
                data_nu, (sparse.csr_matrix, sparse.csc_matrix, sparse.bsr_matrix)
            ):
                data_nu = data_nu.tocsr()
            return data_nu

    def get_params(self):
        """Get parameters from this object"""
        return {"n_pca": self.n_pca, "random_state": self.random_state}

    def set_params(self, **params):
        """Set parameters on this object

        Safe setter method - attributes should not be modified directly as some
        changes are not valid.
        Valid parameters:
        - n_pca
        - random_state

        Parameters
        ----------
        params : key-value pairs of parameter name and new values

        Returns
        -------
        self
        """
        if "n_pca" in params and params["n_pca"] != self.n_pca:
            raise ValueError("Cannot update n_pca. Please create a new graph")
        if "random_state" in params:
            self.random_state = params["random_state"]
        super().set_params(**params)
        return self

    def transform(self, Y):
        """Transform input data `Y` to reduced data space defined by `self.data`

        Takes data in the same ambient space as `self.data` and transforms it
        to be in the same reduced space as `self.data_nu`.

        Parameters
        ----------
        Y : array-like, shape=[n_samples_y, n_features]
            n_features must be the same as `self.data`.

        Returns
        -------
        Transformed data, shape=[n_samples_y, n_pca]

        Raises
        ------
        ValueError : if Y.shape[1] != self.data.shape[1]
        """
        try:
            # try PCA first
            return self.data_pca.transform(Y)
        except ValueError:
            # shape is wrong
            raise ValueError(
                "data of shape {0} cannot be transformed"
                " to graph built on data of shape {1}. "
                "Expected shape ({2}, {3})".format(
                    Y.shape, self.data.shape, Y.shape[0], self.data.shape[1]
                )
            )
        except AttributeError:  # no pca, try to return data
            if len(Y.shape) < 2 or Y.shape[1] != self.data.shape[1]:
                # shape is wrong
                raise ValueError(
                    "data of shape {0} cannot be transformed"
                    " to graph built on data of shape {1}. "
                    "Expected shape ({2}, {3})".format(
                        Y.shape, self.data.shape, Y.shape[0], self.data.shape[1]
                    )
                )
            else:
                return Y

    def inverse_transform(self, Y, columns=None):
        """Transform input data `Y` to ambient data space defined by `self.data`

        Takes data in the same reduced space as `self.data_nu` and transforms
        it to be in the same ambient space as `self.data`.

        Parameters
        ----------
        Y : array-like, shape=[n_samples_y, n_pca]
            n_features must be the same as `self.data_nu`.

        columns : list-like
            list of integers referring to column indices in the original data
            space to be returned. Avoids recomputing the full matrix where only
            a few dimensions of the ambient space are of interest

        Returns
        -------
        Inverse transformed data, shape=[n_samples_y, n_features]

        Raises
        ------
        ValueError : if Y.shape[1] != self.data_nu.shape[1]
        """
        try:
            if not hasattr(self, "data_pca"):
                # no pca performed
                try:
                    if Y.shape[1] != self.data_nu.shape[1]:
                        # shape is wrong
                        raise ValueError
                except IndexError:
                    # len(Y.shape) < 2
                    raise ValueError
                if columns is None:
                    return Y
                else:
                    columns = np.array([columns]).flatten()
                    return Y[:, columns]
            else:
                if columns is None:
                    return self.data_pca.inverse_transform(Y)
                else:
                    # only return specific columns
                    columns = np.array([columns]).flatten()
                    Y_inv = np.dot(Y, self.data_pca.components_[:, columns])
                    if hasattr(self.data_pca, "mean_"):
                        Y_inv += self.data_pca.mean_[columns]
                    return Y_inv
        except ValueError:
            # more informative error
            raise ValueError(
                "data of shape {0} cannot be inverse transformed"
                " from graph built on reduced data of shape ({1}, {2}). Expected shape ({3}, {2})".format(
                    Y.shape, self.data_nu.shape[0], self.data_nu.shape[1], Y.shape[0]
                )
            )


class BaseGraph(with_metaclass(abc.ABCMeta, Base)):
    """Parent graph class

    Parameters
    ----------

    kernel_symm : string, optional (default: '+')
        Defines method of kernel symmetrization.
        '+'  : additive
        '*'  : multiplicative
        'mnn' : min-max MNN symmetrization
        'none' : no symmetrization

    theta: float (default: 1)
        Min-max symmetrization constant.
        K = `theta * min(K, K.T) + (1 - theta) * max(K, K.T)`

    anisotropy : float, optional (default: 0)
        Level of anisotropy between 0 and 1
        (alpha in Coifman & Lafon, 2006)

    low_memory : `bool`, optional (default : `True`)
        Generate conjugate matrices at call time, rather than storing

    initialize : `bool`, optional (default : `True`)
        if false, don't create the kernel matrix.

    Attributes
    ----------
    K : array-like, shape=[n_samples, n_samples]
        kernel matrix defined as the adjacency matrix with
        ones down the diagonal

    kernel : synonym for `K`

    P : array-like, shape=[n_samples, n_samples] (cached)
        diffusion operator defined as a row-stochastic form
        of the kernel matrix

    diff_op : synonym for `P`
    """

    def __init__(
        self,
        kernel_symm="+",
        theta=None,
        anisotropy=0,
        gamma=None,
        low_memory=True,
        initialize=True,
        **kwargs,
    ):
        if gamma is not None:
            warnings.warn(
                "gamma is deprecated. " "Setting theta={}".format(gamma), FutureWarning
            )
            theta = gamma
        if kernel_symm == "gamma":
            warnings.warn(
                "kernel_symm='gamma' is deprecated. " "Setting kernel_symm='mnn'",
                FutureWarning,
            )
            kernel_symm = "mnn"
        if kernel_symm == "theta":
            warnings.warn(
                "kernel_symm='theta' is deprecated. " "Setting kernel_symm='mnn'",
                FutureWarning,
            )
            kernel_symm = "mnn"
        if not isinstance(low_memory, bool):
            raise ValueError("low_memory parameter must be either True or False.")
        self.kernel_symm = kernel_symm
        self.theta = theta
        self.low_memory = low_memory
        self._check_symmetrization(kernel_symm, theta)
        if not (isinstance(anisotropy, numbers.Real) and 0 <= anisotropy <= 1):
            raise ValueError(
                "Expected 0 <= anisotropy <= 1. " "Got {}".format(anisotropy)
            )
        self.anisotropy = anisotropy

        if initialize:
            _logger.log_debug("Initializing kernel...")
            self.K
        else:
            _logger.log_debug("Not initializing kernel.")
        super().__init__(**kwargs)

    def _check_symmetrization(self, kernel_symm, theta):
        if kernel_symm not in ["+", "*", "mnn", None]:
            raise ValueError(
                "kernel_symm '{}' not recognized. Choose from "
                "'+', '*', 'mnn', or 'none'.".format(kernel_symm)
            )
        elif kernel_symm != "mnn" and theta is not None:
            warnings.warn(
                "kernel_symm='{}' but theta is not None. "
                "Setting kernel_symm='mnn'.".format(kernel_symm)
            )
            self.kernel_symm = kernel_symm = "mnn"

        if kernel_symm == "mnn":
            if theta is None:
                self.theta = theta = 1
                warnings.warn(
                    "kernel_symm='mnn' but theta not given. "
                    "Defaulting to theta={}.".format(self.theta)
                )
            elif not isinstance(theta, numbers.Number) or theta < 0 or theta > 1:
                raise ValueError(
                    "theta {} not recognized. Expected "
                    "a float between 0 and 1".format(theta)
                )

    def _build_kernel(self):
        """Private method to build kernel matrix

        Runs public method to build kernel matrix and runs
        additional checks to ensure that the result is okay

        Returns
        -------
        Kernel matrix, shape=[n_samples, n_samples]

        Raises
        ------
        RuntimeWarning : if K is not symmetric
        """
        kernel = self.build_kernel()
        kernel = self.symmetrize_kernel(kernel)
        kernel = self.apply_anisotropy(kernel)
        if (kernel - kernel.T).max() > 1e-5:
            warnings.warn("K should be symmetric", RuntimeWarning)
        if np.any(kernel.diagonal() == 0):
            warnings.warn("K should have a non-zero diagonal", RuntimeWarning)
        return kernel

    def symmetrize_kernel(self, K):
        # symmetrize
        if self.kernel_symm == "+":
            _logger.log_debug("Using addition symmetrization.")
            K = (K + K.T) / 2
        elif self.kernel_symm == "*":
            _logger.log_debug("Using multiplication symmetrization.")
            K = K.multiply(K.T)
        elif self.kernel_symm == "mnn":
<<<<<<< HEAD
            _logger.log_debug(
                "Using mnn symmetrization (theta = {}).".format(self.theta)
            )
            K = self.theta * utils.elementwise_minimum(K, K.T) + (
=======
            _logger.debug("Using mnn symmetrization (theta = {}).".format(self.theta))
            K = self.theta * matrix.elementwise_minimum(K, K.T) + (
>>>>>>> 8e20078b
                1 - self.theta
            ) * matrix.elementwise_maximum(K, K.T)
        elif self.kernel_symm is None:
            _logger.log_debug("Using no symmetrization.")
            pass
        else:
            raise NotImplementedError
        return K

    def apply_anisotropy(self, K):
        if self.anisotropy == 0:
            # do nothing
            return K
        else:
            if sparse.issparse(K):
                d = np.array(K.sum(1)).flatten()
                K = K.tocoo()
                K.data = K.data / ((d[K.row] * d[K.col]) ** self.anisotropy)
                K = K.tocsr()
            else:
                d = K.sum(1)
                K = K / (np.outer(d, d) ** self.anisotropy)
        return K

    def get_params(self):
        """Get parameters from this object"""
        return {
            "kernel_symm": self.kernel_symm,
            "theta": self.theta,
            "anisotropy": self.anisotropy,
        }

    def set_params(self, **params):
        """Set parameters on this object

        Safe setter method - attributes should not be modified directly as some
        changes are not valid.
        Valid parameters:
        Invalid parameters: (these would require modifying the kernel matrix)
        - kernel_symm
        - theta

        Parameters
        ----------
        params : key-value pairs of parameter name and new values

        Returns
        -------
        self
        """
        if "theta" in params and params["theta"] != self.theta:
            raise ValueError("Cannot update theta. Please create a new graph")
        if "anisotropy" in params and params["anisotropy"] != self.anisotropy:
            raise ValueError("Cannot update anisotropy. Please create a new graph")
        if "kernel_symm" in params and params["kernel_symm"] != self.kernel_symm:
            raise ValueError("Cannot update kernel_symm. Please create a new graph")
        super().set_params(**params)
        return self

    @property
    def P(self):
        """Diffusion operator (cached)

        Return or calculate the diffusion operator

        Returns
        -------

        P : array-like, shape=[n_samples, n_samples]
            diffusion operator defined as a row-stochastic form
            of the kernel matrix
        """
        try:
            return self._diff_op
        except AttributeError:
            self._diff_op = normalize(self.kernel, "l1", axis=1)
            return self._diff_op

    @property
    def kernel_degree(self):
        """Weighted degree vector (cached)

        Return or calculate the degree vector from the affinity matrix

        Returns
        -------

        degrees : array-like, shape=[n_samples]
            Row sums of graph kernel
        """
        try:
            return self._kernel_degree
        except AttributeError:
<<<<<<< HEAD
            self._kernel_degree = (
                utils.to_array(self.kernel.sum(axis=1)).reshape(-1, 1).squeeze()
=======
            self._kernel_degree = matrix.to_array(self.kernel.sum(axis=1)).reshape(
                -1, 1
>>>>>>> 8e20078b
            )
            return self._kernel_degree

    @property
    def D(self):
        return self.kernel_degree.squeeze()

    @property
    def diff_aff(self):
        """Symmetric diffusion affinity matrix

        Return or calculate the symmetric diffusion affinity matrix

        .. math:: A(x,y) = K(x,y) (d(x) d(y))^{-1/2}

        where :math:`d` is the degrees (row sums of the kernel.)

        Returns
        -------

        diff_aff : array-like, shape=[n_samples, n_samples]
            symmetric diffusion affinity matrix defined as a
            doubly-stochastic form of the kernel matrix
        """
        row_degrees = self.kernel_degree
        if sparse.issparse(self.kernel):
            # diagonal matrix
            degrees = sparse.csr_matrix(
                (
                    1 / np.sqrt(row_degrees.flatten()),
                    np.arange(len(row_degrees)),
                    np.arange(len(row_degrees) + 1),
                )
            )
            return degrees @ self.kernel @ degrees
        else:
            return (self.kernel / np.sqrt(self.kernel_degree[:, None])) / np.sqrt(
                self.kernel_degree
            )

    @property
    def diff_op(self):
        """Synonym for P"""
        return self.P

    @property
    def Psi(self):
        """Normalized Laplacian eigenvectors"""
        try:
            return self._Psi
        except AttributeError:
            if self.N > 1000:
                warnings.warn(
                    "Computing the eigenvectors of a large graph is expensive. "
                    + "Consider using a LandmarkGraph."
                )
            self._Psi, self._Mu, _ = randomized_svd(
                self.diff_aff, self.N, random_state=self.random_state
            )
            return self._Psi

    @property
    def Mu(self):
        """Diffusion eigenvalues"""
        try:
            return self._Mu
        except AttributeError:
            if self.N > 1000:
                warnings.warn(
                    "Computing the eigenvectors of a large graph is expensive. "
                    + "Consider using a LandmarkGraph."
                )
            self._Psi, self._Mu, _ = randomized_svd(
                self.diff_aff, self.N, random_state=self.random_state
            )
            return self._Mu

    @property
    def Phi(self):
        """Diffusion eigenvectors"""
        try:
            return self._Phi
        except AttributeError:
            if self.low_memory:
                return self.Psi / np.sqrt(self.D[:, None])
            else:
                self._Phi = self.Psi / np.sqrt(self.D[:, None])
                return self._Phi

    @property
    def diffusion_map(self):
        try:
            return self._DM[:, 1:]
        except AttributeError:
            if self.low_memory:
                return (self.Phi * self.Mu)[:, 1:]
            else:
                self._DM = self.Phi * self.Mu
                return self._DM[:, 1:]

    @property
    def DM(self):
        return self.diffusion_map

    @property
    def K(self):
        """Kernel matrix

        Returns
        -------
        K : array-like, shape=[n_samples, n_samples]
            kernel matrix defined as the adjacency matrix with
            ones down the diagonal
        """
        try:
            return self._kernel
        except AttributeError:
            self._kernel = self._build_kernel()
            return self._kernel

    @property
    def kernel(self):
        """Synonym for K"""
        return self.K

    @property
    def weighted(self):
        return self.decay is not None

    @abc.abstractmethod
    def build_kernel(self):
        """Build the kernel matrix

        Abstract method that all child classes must implement.
        Must return a symmetric matrix

        Returns
        -------
        K : kernel matrix, shape=[n_samples, n_samples]
            symmetric matrix with ones down the diagonal
            with no non-negative entries.
        """
        raise NotImplementedError

    @property
    def N(self):
        try:
            return self._N
        except AttributeError:
            self._N = self.K.shape[0]
            return self._N

    def to_pygsp(self, **kwargs):
        """Convert to a PyGSP graph

        For use only when the user means to create the graph using
        the flag `use_pygsp=True`, and doesn't wish to recompute the kernel.
        Creates a graphtools.graphs.TraditionalGraph with a precomputed
        affinity matrix which also inherits from pygsp.graphs.Graph.

        Parameters
        ----------
        kwargs
            keyword arguments for graphtools.Graph

        Returns
        -------
        G : graphtools.base.PyGSPGraph, graphtools.graphs.TraditionalGraph
        """
        from . import api

        if "precomputed" in kwargs:
            if kwargs["precomputed"] != "affinity":
                warnings.warn(
                    "Cannot build PyGSPGraph with precomputed={}. "
                    "Using 'affinity' instead.".format(kwargs["precomputed"]),
                    UserWarning,
                )
            del kwargs["precomputed"]
        if "use_pygsp" in kwargs:
            if kwargs["use_pygsp"] is not True:
                warnings.warn(
                    "Cannot build PyGSPGraph with use_pygsp={}. "
                    "Use True instead.".format(kwargs["use_pygsp"]),
                    UserWarning,
                )
            del kwargs["use_pygsp"]
        return api.Graph(self.K, precomputed="affinity", use_pygsp=True, **kwargs)

    def to_igraph(self, attribute="weight", **kwargs):
        """Convert to an igraph Graph

        Uses the igraph.Graph constructor

        Parameters
        ----------
        attribute : str, optional (default: "weight")
        kwargs : additional arguments for igraph.Graph
        """
        try:
            import igraph as ig
        except ImportError:  # pragma: no cover
            raise ImportError(
                "Please install igraph with " "`pip install --user python-igraph`."
            )
        try:
            W = self.W
        except AttributeError:
            # not a pygsp graph
            W = self.K.copy()
            W = matrix.set_diagonal(W, 0)
        sources, targets = W.nonzero()
        edgelist = list(zip(sources, targets))
        g = ig.Graph(W.shape[0], edgelist, **kwargs)
        weights = W[W.nonzero()]
        weights = matrix.to_array(weights)
        g.es[attribute] = weights.flatten().tolist()
        return g

    def to_pickle(self, path):
        """Save the current Graph to a pickle.

        Parameters
        ----------
        path : str
            File path where the pickled object will be stored.
        """
        pickle_obj = shallow_copy(self)
        is_oldpygsp = all(
            [isinstance(self, pygsp.graphs.Graph), int(sys.version.split(".")[1]) < 7]
        )
        if is_oldpygsp:
            pickle_obj.logger = pickle_obj.logger.name
        with open(path, "wb") as f:
            pickle.dump(pickle_obj, f, protocol=pickle.HIGHEST_PROTOCOL)

    def _check_shortest_path_distance(self, distance):
        if distance == "data" and self.weighted:
            raise NotImplementedError(
                "Graph shortest path with constant or data distance only "
                "implemented for unweighted graphs. "
                "For weighted graphs, use `distance='affinity'`."
            )
        elif distance == "constant" and self.weighted:
            raise NotImplementedError(
                "Graph shortest path with constant distance only "
                "implemented for unweighted graphs. "
                "For weighted graphs, use `distance='affinity'`."
            )
        elif distance == "affinity" and not self.weighted:
            raise ValueError(
                "Graph shortest path with affinity distance only "
                "valid for weighted graphs. "
                "For unweighted graphs, use `distance='constant'` "
                "or `distance='data'`."
            )

    def _default_shortest_path_distance(self):
        if not self.weighted:
            distance = "data"
            _logger.log_task("Using ambient data distances.")
        else:
            distance = "affinity"
            _logger.log_task("Using negative log affinity distances.")
        return distance

    def shortest_path(self, method="auto", distance=None):
        """
        Find the length of the shortest path between every pair of vertices on the graph

        Parameters
        ----------
        method : string ['auto'|'FW'|'D']
            method to use.  Options are
            'auto' : attempt to choose the best method for the current problem
            'FW' : Floyd-Warshall algorithm.  O[N^3]
            'D' : Dijkstra's algorithm with Fibonacci stacks.  O[(k+log(N))N^2]
        distance : {'constant', 'data', 'affinity'}, optional (default: 'data')
            Distances along kNN edges.
            'constant' gives constant edge lengths.
            'data' gives distances in ambient data space.
            'affinity' gives distances as negative log affinities.
        Returns
        -------
        D : np.ndarray, float, shape = [N,N]
            D[i,j] gives the shortest distance from point i to point j
            along the graph. If no path exists, the distance is np.inf
        Notes
        -----
        Currently, shortest paths can only be calculated on kNNGraphs with
        `decay=None`
        """
        if distance is None:
            distance = self._default_shortest_path_distance()

        self._check_shortest_path_distance(distance)

        if distance == "constant":
            D = self.K
        elif distance == "data":
            D = sparse.coo_matrix(self.K)
            D.data = np.sqrt(
                np.sum((self.data_nu[D.row] - self.data_nu[D.col]) ** 2, axis=1)
            )
        elif distance == "affinity":
            D = sparse.csr_matrix(self.K)
            D.data = -1 * np.log(D.data)
        else:
            raise ValueError(
                "Expected `distance` in ['constant', 'data', 'affinity']. "
                "Got {}".format(distance)
            )

        P = graph_shortest_path(D, method=method)
        # symmetrize for numerical error
        P = (P + P.T) / 2
        # sklearn returns 0 if no path exists
        P[np.where(P == 0)] = np.inf
        # diagonal should actually be zero
        P[(np.arange(P.shape[0]), np.arange(P.shape[0]))] = 0
        return P


class PyGSPGraph(with_metaclass(abc.ABCMeta, pygsp.graphs.Graph, Base)):
    """Interface between BaseGraph and PyGSP.

    All graphs should possess these matrices. We inherit a lot
    of functionality from pygsp.graphs.Graph.

    There is a lot of overhead involved in having both a weight and
    kernel matrix
    """

    def __init__(self, lap_type="combinatorial", coords=None, plotting=None, **kwargs):
        if plotting is None:
            plotting = {}
        W = self._build_weight_from_kernel(self.K)

        super().__init__(
            W, lap_type=lap_type, coords=coords, plotting=plotting, **kwargs
        )

    @property
    @abc.abstractmethod
    def K():
        """Kernel matrix

        Returns
        -------
        K : array-like, shape=[n_samples, n_samples]
            kernel matrix defined as the adjacency matrix with
            ones down the diagonal
        """
        raise NotImplementedError

    @property
    def Psi(self):
        """Normalized Laplacian eigenvectors"""
        try:
            return self._Psi
        except AttributeError:
            if self.lap_type == "normalized":
                if not (hasattr(self, "_U")):
                    self.compute_fourier_basis()
                if self.low_memory:
                    return self._U
                else:
                    self._Psi = self._U[:, ::-1]
                    self._Mu = 1 - self._e[::-1]
                    return self._Mu
            else:
                return super().Psi

    @property
    def Mu(self):
        """Diffusion eigenvalues"""
        try:
            return self._Mu
        except AttributeError:
            if self.lap_type == "normalized":
                if not (hasattr(self, "_e")):
                    self.compute_fourier_basis()
                if self.low_memory:
                    return 1 - self._e
                else:
                    self._Psi = self._U
                    self._Mu = 1 - self._e
                    return self._Mu
            else:
                return super().Mu

    def _build_weight_from_kernel(self, kernel):
        """Private method to build an adjacency matrix from
        a kernel matrix

        Just puts zeroes down the diagonal in-place, since the
        kernel matrix is ultimately not stored.

        Parameters
        ----------
        kernel : array-like, shape=[n_samples, n_samples]
            Kernel matrix.

        Returns
        -------
        Adjacency matrix, shape=[n_samples, n_samples]
        """

        weight = kernel.copy()
        self._diagonal = weight.diagonal().copy()
        weight = matrix.set_diagonal(weight, 0)
        return weight


class DataGraph(with_metaclass(abc.ABCMeta, Data, BaseGraph)):
    """Abstract class for graphs built from a dataset

    Parameters
    ----------

    data : array-like, shape=[n_samples,n_features]
        accepted types: `numpy.ndarray`, `scipy.sparse.spmatrix`.

    n_pca : {`int`, `None`, `bool`, 'auto'}, optional (default: `None`)
        number of PC dimensions to retain for graph building.
        If n_pca in `[None,False,0]`, uses the original data.
        If `True` then estimate using a singular value threshold
        Note: if data is sparse, uses SVD instead of PCA
        TODO: should we subtract and store the mean?

    rank_threshold : `float`, 'auto', optional (default: 'auto')
        threshold to use when estimating rank for
        `n_pca in [True, 'auto']`.
        Note that the default kwarg is `None` for this parameter.
        It is subsequently parsed to 'auto' if necessary.
        If 'auto', this threshold is
        smax * np.finfo(data.dtype).eps * max(data.shape)
        where smax is the maximum singular value of the data matrix.
        For reference, see, e.g.
        W. Press, S. Teukolsky, W. Vetterling and B. Flannery,
        “Numerical Recipes (3rd edition)”,
        Cambridge University Press, 2007, page 795.

    random_state : `int` or `None`, optional (default: `None`)
        Random state for random PCA and graph building

    verbose : `bool`, optional (default: `True`)
        Verbosity.

    n_jobs : `int`, optional (default : 1)
        The number of jobs to use for the computation.
        If -1 all CPUs are used. If 1 is given, no parallel computing code is
        used at all, which is useful for debugging.
        For n_jobs below -1, (n_cpus + 1 + n_jobs) are used. Thus for
        n_jobs = -2, all CPUs but one are used
    """

    def __init__(self, data, verbose=True, n_jobs=1, **kwargs):
        # kwargs are ignored
        self.n_jobs = n_jobs
        self.verbose = verbose
        _logger.set_level(verbose)
        super().__init__(data, **kwargs)

    def get_params(self):
        """Get parameters from this object"""
        params = Data.get_params(self)
        params.update(BaseGraph.get_params(self))
        return params

    @abc.abstractmethod
    def build_kernel_to_data(self, Y):
        """Build a kernel from new input data `Y` to the `self.data`

        Parameters
        ----------

        Y: array-like, [n_samples_y, n_dimensions]
            new data for which an affinity matrix is calculated
            to the existing data. `n_features` must match
            either the ambient or PCA dimensions

        Returns
        -------

        K_yx: array-like, [n_samples_y, n_samples]
            kernel matrix where each row represents affinities of a single
            sample in `Y` to all samples in `self.data`.

        Raises
        ------

        ValueError: if this Graph is not capable of extension or
        if the supplied data is the wrong shape
        """
        raise NotImplementedError

    def _check_extension_shape(self, Y):
        """Private method to check if new data matches `self.data`

        Parameters
        ----------
        Y : array-like, shape=[n_samples_y, n_features_y]
            Input data

        Returns
        -------
        Y : array-like, shape=[n_samples_y, n_pca]
            (Potentially transformed) input data

        Raises
        ------
        ValueError : if `n_features_y` is not either `self.data.shape[1]` or
        `self.n_pca`.
        """
        if len(Y.shape) != 2:
            raise ValueError("Expected a 2D matrix. Y has shape {}".format(Y.shape))
        if not Y.shape[1] == self.data_nu.shape[1]:
            # try PCA transform
            if Y.shape[1] == self.data.shape[1]:
                Y = self.transform(Y)
            else:
                # wrong shape
                if self.data.shape[1] != self.data_nu.shape[1]:
                    # PCA is possible
                    msg = ("Y must be of shape either " "(n, {}) or (n, {})").format(
                        self.data.shape[1], self.data_nu.shape[1]
                    )
                else:
                    # no PCA, only one choice of shape
                    msg = "Y must be of shape (n, {})".format(self.data.shape[1])
                raise ValueError(msg)
        return Y

    def extend_to_data(self, Y):
        """Build transition matrix from new data to the graph

        Creates a transition matrix such that `Y` can be approximated by
        a linear combination of samples in `self.data`. Any
        transformation of `self.data` can be trivially applied to `Y` by
        performing

        `transform_Y = self.interpolate(transform, transitions)`

        Parameters
        ----------

        Y: array-like, [n_samples_y, n_dimensions]
            new data for which an affinity matrix is calculated
            to the existing data. `n_features` must match
            either the ambient or PCA dimensions

        Returns
        -------

        transitions : array-like, shape=[n_samples_y, self.data.shape[0]]
            Transition matrix from `Y` to `self.data`
        """
        Y = self._check_extension_shape(Y)
        kernel = self.build_kernel_to_data(Y)
        transitions = normalize(kernel, norm="l1", axis=1)
        return transitions

    def interpolate(self, transform, transitions=None, Y=None):
        """Interpolate new data onto a transformation of the graph data

        One of either transitions or Y should be provided

        Parameters
        ----------

        transform : array-like, shape=[n_samples, n_transform_features]

        transitions : array-like, optional, shape=[n_samples_y, n_samples]
            Transition matrix from `Y` (not provided) to `self.data`

        Y: array-like, optional, shape=[n_samples_y, n_dimensions]
            new data for which an affinity matrix is calculated
            to the existing data. `n_features` must match
            either the ambient or PCA dimensions

        Returns
        -------

        Y_transform : array-like, [n_samples_y, n_features or n_pca]
            Transition matrix from `Y` to `self.data`

        Raises
        ------
        ValueError: if neither `transitions` nor `Y` is provided
        """
        if transitions is None:
            if Y is None:
                raise ValueError("Either `transitions` or `Y` must be provided.")
            else:
                transitions = self.extend_to_data(Y)
        Y_transform = transitions.dot(transform)
        return Y_transform

    def set_params(self, **params):
        """Set parameters on this object

        Safe setter method - attributes should not be modified directly as some
        changes are not valid.
        Valid parameters:
        - n_jobs
        - verbose

        Parameters
        ----------
        params : key-value pairs of parameter name and new values

        Returns
        -------
        self
        """
        if "n_jobs" in params:
            self.n_jobs = params["n_jobs"]
        if "verbose" in params:
            self.verbose = params["verbose"]
            _logger.set_level(self.verbose)
        super().set_params(**params)
        return self<|MERGE_RESOLUTION|>--- conflicted
+++ resolved
@@ -703,15 +703,11 @@
             _logger.log_debug("Using multiplication symmetrization.")
             K = K.multiply(K.T)
         elif self.kernel_symm == "mnn":
-<<<<<<< HEAD
             _logger.log_debug(
                 "Using mnn symmetrization (theta = {}).".format(self.theta)
             )
             K = self.theta * utils.elementwise_minimum(K, K.T) + (
-=======
-            _logger.debug("Using mnn symmetrization (theta = {}).".format(self.theta))
-            K = self.theta * matrix.elementwise_minimum(K, K.T) + (
->>>>>>> 8e20078b
+
                 1 - self.theta
             ) * matrix.elementwise_maximum(K, K.T)
         elif self.kernel_symm is None:
@@ -805,13 +801,9 @@
         try:
             return self._kernel_degree
         except AttributeError:
-<<<<<<< HEAD
-            self._kernel_degree = (
-                utils.to_array(self.kernel.sum(axis=1)).reshape(-1, 1).squeeze()
-=======
+
             self._kernel_degree = matrix.to_array(self.kernel.sum(axis=1)).reshape(
                 -1, 1
->>>>>>> 8e20078b
             )
             return self._kernel_degree
 
