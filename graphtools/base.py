from future.utils import with_metaclass
from builtins import super
import numpy as np
import abc
import pygsp
<<<<<<< HEAD
from sklearn.decomposition import PCA
from sklearn.utils.extmath import randomized_svd
from sklearn.utils.fixes import signature
=======
from sklearn.decomposition import PCA, TruncatedSVD
>>>>>>> 7422c97f
from sklearn.preprocessing import normalize
from scipy import sparse
import warnings
import numbers
try:
    import pandas as pd
except ImportError:
    # pandas not installed
    pass

from .utils import (elementwise_minimum,
                    elementwise_maximum,
                    set_diagonal)
from .logging import (set_logging,
                      log_start,
                      log_complete,
                      log_debug)


class Base(object):
    """Class that deals with key-word arguments but is otherwise
    just an object.
    """

    def __init__(self):
        super().__init__()

    @classmethod
    def _get_param_names(cls):
        """Get parameter names for the estimator"""
        # fetch the constructor or the original constructor before
        # deprecation wrapping if any
        init = getattr(cls.__init__, 'deprecated_original', cls.__init__)
        if init is object.__init__:
            # No explicit constructor to introspect
            return []

        # introspect the constructor arguments to find the model parameters
        # to represent
        init_signature = signature(init)
        # Consider the constructor parameters excluding 'self'
        parameters = [p for p in init_signature.parameters.values()
                      if p.name != 'self' and p.kind != p.VAR_KEYWORD]
        # Extract and sort argument names excluding 'self'
        parameters = set([p.name for p in parameters])

        # recurse
        for superclass in cls.__bases__:
            try:
                parameters.update(superclass._get_param_names())
            except AttributeError:
                # object and pygsp.graphs.Graph don't have this method
                pass

        return parameters


class Data(Base):
    """Parent class that handles the import and dimensionality reduction of data

    Parameters
    ----------
    data : array-like, shape=[n_samples,n_features]
        accepted types: `numpy.ndarray`, `scipy.sparse.spmatrix`.
        `pandas.DataFrame`, `pandas.SparseDataFrame`.

    n_pca : `int` or `None`, optional (default: `None`)
        number of PC dimensions to retain for graph building.
        If `None`, uses the original data.
        Note: if data is sparse, uses SVD instead of PCA
        TODO: should we subtract and store the mean?

    random_state : `int` or `None`, optional (default: `None`)
        Random state for random PCA

    Attributes
    ----------
    data : array-like, shape=[n_samples,n_features]
        Original data matrix

    n_pca : int or `None`

    data_nu : array-like, shape=[n_samples,n_pca]
        Reduced data matrix

    data_pca : sklearn.decomposition.PCA or sklearn.decomposition.TruncatedSVD
        sklearn PCA operator
    """

    def __init__(self, data, n_pca=None, random_state=None, **kwargs):

        if len(data.shape) != 2:
            raise ValueError("Expected a 2D matrix. data has shape {}".format(
                data.shape))
        if n_pca is not None and data.shape[1] <= n_pca:
            warnings.warn("Cannot perform PCA to {} dimensions on "
                          "data with {} dimensions".format(n_pca,
                                                           data.shape[1]),
                          RuntimeWarning)
            n_pca = None
        try:
            if isinstance(data, pd.SparseDataFrame):
                data = data.to_coo()
            elif isinstance(data, pd.DataFrame):
                data = np.array(data)
        except NameError:
            # pandas not installed
            pass
        self.data = data
        self.n_pca = n_pca
        self.random_state = random_state
        self.data_nu = self._reduce_data()
        super().__init__(**kwargs)

    def _reduce_data(self):
        """Private method to reduce data dimension.

        If data is dense, uses randomized PCA. If data is sparse, uses
        randomized SVD.
        TODO: should we subtract and store the mean?

        Returns
        -------
        Reduced data matrix
        """
        if self.n_pca is not None and self.n_pca < self.data.shape[1]:
            log_start("PCA")
            if sparse.issparse(self.data):
                self.data_pca = TruncatedSVD(self.n_pca,
                                          random_state=self.random_state)
                self.data_pca.fit(self.data)
                data_nu = self.data_pca.transform(self.data)
            else:
                self.data_pca = PCA(self.n_pca,
                               svd_solver='randomized',
                               random_state=self.random_state)
                self.data_pca.fit(self.data)
                data_nu = self.data_pca.transform(self.data)
            log_complete("PCA")
            return data_nu
        else:
            return self.data

    def get_params(self):
        """Get parameters from this object
        """
        return {'n_pca': self.n_pca,
                'random_state': self.random_state}

    def set_params(self, **params):
        """Set parameters on this object

        Safe setter method - attributes should not be modified directly as some
        changes are not valid.
        Valid parameters:
        - n_pca
        - random_state

        Parameters
        ----------
        params : key-value pairs of parameter name and new values

        Returns
        -------
        self
        """
        if 'n_pca' in params and params['n_pca'] != self.n_pca:
            raise ValueError("Cannot update n_pca. Please create a new graph")
        if 'random_state' in params:
            self.random_state = params['random_state']
        return self


    def transform(self, Y):
        """Transform input data `Y` to reduced data space defined by `self.data`

        Takes data in the same ambient space as `self.data` and transforms it
        to be in the same reduced space as `self.data_nu`.

        Parameters
        ----------
        Y : array-like, shape=[n_samples_y, n_features]
            n_features must be the same as `self.data`.

        Returns
        -------
        Transformed data, shape=[n_samples_y, n_pca]

        Raises
        ------
        ValueError : if Y.shape[1] != self.data.shape[1]
        """
        try:
            # try PCA first

            return self.data_pca.transform(Y)
        except AttributeError: #no pca, try to return data
                try:
                    if Y.shape[1] != self.data.shape[1]:
                        # shape is wrong
                        raise ValueError
                    return Y
                except IndexError:
                    # len(Y.shape) < 2
                    raise ValueError
        except ValueError:
            # more informative error
            raise ValueError("data of shape {} cannot be transformed"
                             " to graph built on data of shape {}".format(
                                 Y.shape, self.data.shape))

    def inverse_transform(self, Y):
        """Transform input data `Y` to ambient data space defined by `self.data`

        Takes data in the same reduced space as `self.data_nu` and transforms
        it to be in the same ambient space as `self.data`.

        Parameters
        ----------
        Y : array-like, shape=[n_samples_y, n_pca]
            n_features must be the same as `self.data_nu`.

        Returns
        -------
        Inverse transformed data, shape=[n_samples_y, n_features]

        Raises
        ------
        ValueError : if Y.shape[1] != self.data_nu.shape[1]
        """
        try:
            # try PCA first
            return self.data_pca.inverse_transform(Y)
        except AttributeError:
                try:
                    if Y.shape[1] != self.data_nu.shape[1]:
                        # shape is wrong
                        raise ValueError
                    return Y
                except IndexError:
                    # len(Y.shape) < 2
                    raise ValueError
        except ValueError:
            # more informative error
            raise ValueError("data of shape {} cannot be inverse transformed"
                             " from graph built on data of shape {}".format(
                                 Y.shape, self.data_nu.shape))


class BaseGraph(with_metaclass(abc.ABCMeta, Base)):
    """Parent graph class

    Parameters
    ----------

    kernel_symm : string, optional (default: '+')
        Defines method of MNN symmetrization.
        '+'  : additive
        '*'  : multiplicative
        'gamma' : min-max
        'none' : no symmetrization

    gamma: float (default: 0.5)
        Min-max symmetrization constant.
        K = `gamma * min(K, K.T) + (1 - gamma) * max(K, K.T)`

    initialize : `bool`, optional (default : `True`)
        if false, don't create the kernel matrix.

    Attributes
    ----------
    K : array-like, shape=[n_samples, n_samples]
        kernel matrix defined as the adjacency matrix with
        ones down the diagonal

    kernel : synonym for `K`

    P : array-like, shape=[n_samples, n_samples] (cached)
        diffusion operator defined as a row-stochastic form
        of the kernel matrix

    diff_op : synonym for `P`
    """

    def __init__(self, kernel_symm='+',
                 gamma=0.5,
                 initialize=True, **kwargs):
        self.kernel_symm = kernel_symm
        self.gamma = gamma
        self._check_symmetrization(kernel_symm, gamma)

        if initialize:
            log_debug("Initializing kernel...")
            self.K
        else:
            log_debug("Not initializing kernel.")
        super().__init__(**kwargs)

    def _check_symmetrization(self, kernel_symm, gamma):
        if kernel_symm not in ['+', '*', 'gamma', 'none']:
            raise ValueError(
                "kernel_symm '{}' not recognized. Choose from "
                "'+', '*', 'gamma', or 'none'.".format(kernel_symm))
        elif kernel_symm == 'gamma':
            if not isinstance(gamma, numbers.Number) or gamma < 0 or gamma > 1:
                raise ValueError("gamma {} not recognized. "
                                 "Expected a float between 0 and 1".format(gamma))

    def _build_kernel(self):
        """Private method to build kernel matrix

        Runs public method to build kernel matrix and runs
        additional checks to ensure that the result is okay

        Returns
        -------
        Kernel matrix, shape=[n_samples, n_samples]

        Raises
        ------
        RuntimeWarning : if K is not symmetric
        """
        kernel = self.build_kernel()
        kernel = self.symmetrize_kernel(kernel)
        if (kernel - kernel.T).max() > 1e-5:
            warnings.warn("K should be symmetric", RuntimeWarning)
        if np.any(kernel.diagonal == 0):
            warnings.warn("K should have a non-zero diagonal", RuntimeWarning)
        return kernel

    def symmetrize_kernel(self, K):
        # symmetrize
        if self.kernel_symm == "+":
            log_debug("Using addition symmetrization.")
            K = (K + K.T) / 2
        elif self.kernel_symm == "*":
            log_debug("Using multiplication symmetrization.")
            K = K.multiply(K.T)
        elif self.kernel_symm == 'gamma':
            log_debug(
                "Using gamma symmetrization (gamma = {}).".format(self.gamma))
            K = self.gamma * elementwise_minimum(K, K.T) + \
                (1 - self.gamma) * elementwise_maximum(K, K.T)
        elif self.kernel_symm == 'none':
            log_debug("Using no symmetrization.")
            pass
        else:
            # this should never happen
            raise ValueError(
                "Expected kernel_symm in ['+', '*', 'gamma' or 'none']. "
                "Got {}".format(self.gamma))
        return K

    def get_params(self):
        """Get parameters from this object
        """
        return {'kernel_symm': self.kernel_symm,
                'gamma': self.gamma}

    def set_params(self, **params):
        """Set parameters on this object

        Safe setter method - attributes should not be modified directly as some
        changes are not valid.
        Valid parameters:
        Invalid parameters: (these would require modifying the kernel matrix)
        - kernel_symm
        - gamma

        Parameters
        ----------
        params : key-value pairs of parameter name and new values

        Returns
        -------
        self
        """
        if 'gamma' in params and params['gamma'] != self.gamma:
            raise ValueError("Cannot update gamma. Please create a new graph")
        if 'kernel_symm' in params and params['kernel_symm'] != self.kernel_symm:
            raise ValueError(
                "Cannot update kernel_symm. Please create a new graph")
        return self

    @property
    def P(self):
        """Diffusion operator (cached)

        Return or calculate the diffusion operator

        Returns
        -------

        P : array-like, shape=[n_samples, n_samples]
            diffusion operator defined as a row-stochastic form
            of the kernel matrix
        """
        try:
            return self._diff_op
        except AttributeError:
            self._diff_op = normalize(self.kernel, 'l1', axis=1)
            return self._diff_op

    @property
    def diff_op(self):
        """Synonym for P
        """
        return self.P

    @property
    def K(self):
        """Kernel matrix

        Returns
        -------
        K : array-like, shape=[n_samples, n_samples]
            kernel matrix defined as the adjacency matrix with
            ones down the diagonal
        """
        try:
            return self._kernel
        except AttributeError:
            self._kernel = self._build_kernel()
            return self._kernel

    @property
    def kernel(self):
        """Synonym for K
        """
        return self.K

    @abc.abstractmethod
    def build_kernel(self):
        """Build the kernel matrix

        Abstract method that all child classes must implement.
        Must return a symmetric matrix

        Returns
        -------
        K : kernel matrix, shape=[n_samples, n_samples]
            symmetric matrix with ones down the diagonal
            with no non-negative entries.
        """
        raise NotImplementedError


class PyGSPGraph(with_metaclass(abc.ABCMeta, pygsp.graphs.Graph, Base)):
    """Interface between BaseGraph and PyGSP.

    All graphs should possess these matrices. We inherit a lot
    of functionality from pygsp.graphs.Graph.

    There is a lot of overhead involved in having both a weight and
    kernel matrix
    """

    def __init__(self, gtype='unknown', lap_type='combinatorial', coords=None, plotting=None, **kwargs):
        if plotting is None:
            plotting = {}
        W = self._build_weight_from_kernel(self.K)

        super().__init__(W=W, gtype=gtype,
                         lap_type=lap_type,
                         coords=coords,
                         plotting=plotting, **kwargs)

    @property
    @abc.abstractmethod
    def K():
        """Kernel matrix

        Returns
        -------
        K : array-like, shape=[n_samples, n_samples]
            kernel matrix defined as the adjacency matrix with
            ones down the diagonal
        """
        raise NotImplementedError

    def _build_weight_from_kernel(self, kernel):
        """Private method to build an adjacency matrix from
        a kernel matrix

        Just puts zeroes down the diagonal in-place, since the
        kernel matrix is ultimately not stored.

        Parameters
        ----------
        kernel : array-like, shape=[n_samples, n_samples]
            Kernel matrix.

        Returns
        -------
        Adjacency matrix, shape=[n_samples, n_samples]
        """

        weight = kernel.copy()
        self._diagonal = weight.diagonal().copy()
        weight = set_diagonal(weight, 0)
        return weight


class DataGraph(with_metaclass(abc.ABCMeta, Data, BaseGraph)):
    """Abstract class for graphs built from a dataset

    Parameters
    ----------

    data : array-like, shape=[n_samples,n_features]
        accepted types: `numpy.ndarray`, `scipy.sparse.spmatrix`.
        TODO: accept pandas dataframes

    n_pca : `int` or `None`, optional (default: `None`)
        number of PC dimensions to retain for graph building.
        If `None`, uses the original data.
        Note: if data is sparse, uses SVD instead of PCA
        TODO: should we subtract and store the mean?

    random_state : `int` or `None`, optional (default: `None`)
        Random state for random PCA and graph building

    verbose : `bool`, optional (default: `True`)
        Verbosity.
        TODO: should this be an integer instead to allow multiple
        levels of verbosity?

    n_jobs : `int`, optional (default : 1)
        The number of jobs to use for the computation.
        If -1 all CPUs are used. If 1 is given, no parallel computing code is
        used at all, which is useful for debugging.
        For n_jobs below -1, (n_cpus + 1 + n_jobs) are used. Thus for
        n_jobs = -2, all CPUs but one are used
    """

    def __init__(self, data,
                 verbose=True,
                 n_jobs=1, **kwargs):
        # kwargs are ignored
        self.n_jobs = n_jobs
        self.verbose = verbose
        set_logging(verbose)
        super().__init__(data, **kwargs)

    def get_params(self):
        """Get parameters from this object
        """
        params = Data.get_params(self)
        params.update(BaseGraph.get_params(self))
        return params

    @abc.abstractmethod
    def build_kernel_to_data(self, Y):
        """Build a kernel from new input data `Y` to the `self.data`

        Parameters
        ----------

        Y: array-like, [n_samples_y, n_dimensions]
            new data for which an affinity matrix is calculated
            to the existing data. `n_features` must match
            either the ambient or PCA dimensions

        Returns
        -------

        K_yx: array-like, [n_samples_y, n_samples]
            kernel matrix where each row represents affinities of a single
            sample in `Y` to all samples in `self.data`.

        Raises
        ------

        ValueError: if this Graph is not capable of extension or
        if the supplied data is the wrong shape
        """
        raise NotImplementedError

    def _check_extension_shape(self, Y):
        """Private method to check if new data matches `self.data`

        Parameters
        ----------
        Y : array-like, shape=[n_samples_y, n_features_y]
            Input data

        Returns
        -------
        Y : array-like, shape=[n_samples_y, n_pca]
            (Potentially transformed) input data

        Raises
        ------
        ValueError : if `n_features_y` is not either `self.data.shape[1]` or
        `self.n_pca`.
        """
        if len(Y.shape) != 2:
            raise ValueError("Expected a 2D matrix. Y has shape {}".format(
                Y.shape))
        if not Y.shape[1] == self.data_nu.shape[1]:
            # try PCA transform
            if Y.shape[1] == self.data.shape[1]:
                Y = self.transform(Y)
            else:
                # wrong shape
                if self.data.shape[1] != self.data_nu.shape[1]:
                    # PCA is possible
                    msg = ("Y must be of shape either "
                           "(n, {}) or (n, {})").format(
                        self.data.shape[1], self.data_nu.shape[1])
                else:
                    # no PCA, only one choice of shape
                    msg = "Y must be of shape (n, {})".format(
                        self.data.shape[1])
                raise ValueError(msg)
        return Y

    def extend_to_data(self, Y):
        """Build transition matrix from new data to the graph

        Creates a transition matrix such that `Y` can be approximated by
        a linear combination of samples in `self.data`. Any
        transformation of `self.data` can be trivially applied to `Y` by
        performing

        `transform_Y = self.interpolate(transform, transitions)`

        Parameters
        ----------

        Y: array-like, [n_samples_y, n_dimensions]
            new data for which an affinity matrix is calculated
            to the existing data. `n_features` must match
            either the ambient or PCA dimensions

        Returns
        -------

        transitions : array-like, shape=[n_samples_y, self.data.shape[0]]
            Transition matrix from `Y` to `self.data`
        """
        Y = self._check_extension_shape(Y)
        kernel = self.build_kernel_to_data(Y)
        transitions = normalize(kernel, norm='l1', axis=1)
        return transitions

    def interpolate(self, transform, transitions=None, Y=None):
        """Interpolate new data onto a transformation of the graph data

        One of either transitions or Y should be provided

        Parameters
        ----------

        transform : array-like, shape=[n_samples, n_transform_features]

        transitions : array-like, optional, shape=[n_samples_y, n_samples]
            Transition matrix from `Y` (not provided) to `self.data`

        Y: array-like, optional, shape=[n_samples_y, n_dimensions]
            new data for which an affinity matrix is calculated
            to the existing data. `n_features` must match
            either the ambient or PCA dimensions

        Returns
        -------

        Y_transform : array-like, [n_samples_y, n_features or n_pca]
            Transition matrix from `Y` to `self.data`

        Raises
        ------
        ValueError: if neither `transitions` nor `Y` is provided
        """
        if transitions is None:
            if Y is None:
                raise ValueError(
                    "Either `transitions` or `Y` must be provided.")
            else:
                transitions = self.extend_to_data(Y)
        Y_transform = transitions.dot(transform)
        return Y_transform<|MERGE_RESOLUTION|>--- conflicted
+++ resolved
@@ -3,13 +3,8 @@
 import numpy as np
 import abc
 import pygsp
-<<<<<<< HEAD
-from sklearn.decomposition import PCA
-from sklearn.utils.extmath import randomized_svd
 from sklearn.utils.fixes import signature
-=======
 from sklearn.decomposition import PCA, TruncatedSVD
->>>>>>> 7422c97f
 from sklearn.preprocessing import normalize
 from scipy import sparse
 import warnings
@@ -139,15 +134,13 @@
             log_start("PCA")
             if sparse.issparse(self.data):
                 self.data_pca = TruncatedSVD(self.n_pca,
-                                          random_state=self.random_state)
-                self.data_pca.fit(self.data)
-                data_nu = self.data_pca.transform(self.data)
+                                             random_state=self.random_state)
             else:
                 self.data_pca = PCA(self.n_pca,
-                               svd_solver='randomized',
-                               random_state=self.random_state)
-                self.data_pca.fit(self.data)
-                data_nu = self.data_pca.transform(self.data)
+                                    svd_solver='randomized',
+                                    random_state=self.random_state)
+            self.data_pca.fit(self.data)
+            data_nu = self.data_pca.transform(self.data)
             log_complete("PCA")
             return data_nu
         else:
@@ -182,7 +175,6 @@
             self.random_state = params['random_state']
         return self
 
-
     def transform(self, Y):
         """Transform input data `Y` to reduced data space defined by `self.data`
 
@@ -206,15 +198,15 @@
             # try PCA first
 
             return self.data_pca.transform(Y)
-        except AttributeError: #no pca, try to return data
-                try:
-                    if Y.shape[1] != self.data.shape[1]:
-                        # shape is wrong
-                        raise ValueError
-                    return Y
-                except IndexError:
-                    # len(Y.shape) < 2
+        except AttributeError:  # no pca, try to return data
+            try:
+                if Y.shape[1] != self.data.shape[1]:
+                    # shape is wrong
                     raise ValueError
+                return Y
+            except IndexError:
+                # len(Y.shape) < 2
+                raise ValueError
         except ValueError:
             # more informative error
             raise ValueError("data of shape {} cannot be transformed"
@@ -244,14 +236,14 @@
             # try PCA first
             return self.data_pca.inverse_transform(Y)
         except AttributeError:
-                try:
-                    if Y.shape[1] != self.data_nu.shape[1]:
-                        # shape is wrong
-                        raise ValueError
-                    return Y
-                except IndexError:
-                    # len(Y.shape) < 2
+            try:
+                if Y.shape[1] != self.data_nu.shape[1]:
+                    # shape is wrong
                     raise ValueError
+                return Y
+            except IndexError:
+                # len(Y.shape) < 2
+                raise ValueError
         except ValueError:
             # more informative error
             raise ValueError("data of shape {} cannot be inverse transformed"
@@ -315,8 +307,8 @@
                 "'+', '*', 'gamma', or 'none'.".format(kernel_symm))
         elif kernel_symm == 'gamma':
             if not isinstance(gamma, numbers.Number) or gamma < 0 or gamma > 1:
-                raise ValueError("gamma {} not recognized. "
-                                 "Expected a float between 0 and 1".format(gamma))
+                raise ValueError("gamma {} not recognized. Expected "
+                                 "a float between 0 and 1".format(gamma))
 
     def _build_kernel(self):
         """Private method to build kernel matrix
@@ -467,7 +459,8 @@
     kernel matrix
     """
 
-    def __init__(self, gtype='unknown', lap_type='combinatorial', coords=None, plotting=None, **kwargs):
+    def __init__(self, gtype='unknown', lap_type='combinatorial', coords=None,
+                 plotting=None, **kwargs):
         if plotting is None:
             plotting = {}
         W = self._build_weight_from_kernel(self.K)
