--- conflicted
+++ resolved
@@ -9,11 +9,8 @@
     "scikit-learn>=0.20.0",
     "future",
     "tasklogger>=1.0",
-<<<<<<< HEAD
     "mock",
-=======
     "Deprecated",
->>>>>>> 8e20078b
 ]
 
 test_requires = [
